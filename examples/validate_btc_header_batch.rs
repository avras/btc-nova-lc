use std::io::{self, BufRead};
use std::time::Instant;
use std::{fs::File, path::Path};

use arecibo::provider::{Bn256EngineKZG, GrumpkinEngine};
use arecibo::traits::circuit::TrivialCircuit;
use arecibo::traits::snark::RelaxedR1CSSNARKTrait;
use arecibo::traits::Engine;
use arecibo::{CompressedSNARK, PublicParams, RecursiveSNARK};
use btc_nova_lc::btc_header::{BitcoinHeaderCircuit, BitcoinMultiHeaderCircuit};
use clap::{Arg, Command};
use ff::Field;
use halo2curves::bn256::{Bn256, G1};
use humansize::{format_size, BINARY};
use humantime::format_duration;
use num_bigint::BigUint;

// Code from https://doc.rust-lang.org/rust-by-example/std_misc/file/read_lines.html
fn read_lines<P>(filename: P) -> io::Result<io::Lines<io::BufReader<File>>>
where
    P: AsRef<Path>,
{
    let file = File::open(filename)?;
    Ok(io::BufReader::new(file).lines())
}

type E1 = Bn256EngineKZG;
type E2 = GrumpkinEngine;
type EE1 = arecibo::provider::hyperkzg::EvaluationEngine<Bn256, E1>;
type EE2 = arecibo::provider::ipa_pc::EvaluationEngine<E2>;
type S1 = arecibo::spartan::snark::RelaxedR1CSSNARK<E1, EE1>; // non-preprocessing SNARK
type S2 = arecibo::spartan::snark::RelaxedR1CSSNARK<E2, EE2>; // non-preprocessing SNARK

fn main() {
    let cmd = Command::new("Nova-based Bitcoin header batch validation")
        .bin_name("validate_btc_header_batch")
        .arg(
            Arg::new("headers_file")
                .value_name("Bitcoin headers filename")
                .required(true)
                .long_help(
                    "The name of the file containing a list of Bitcoin headers. \
            The file should have one header per line, with the header represented as \
            160 hexadecimal digits.",
                ),
        )
        .arg(
            Arg::new("num_headers_per_step")
                .value_name("Number of headers validated in each Nova step")
                .value_parser(clap::value_parser!(u32))
                .required(true)
                .long_help("Number of Bitcoin headers validated in each Nova step"),
        )
        .arg(
            Arg::new("num_steps")
                .value_name("Number of Nova steps")
                .value_parser(clap::value_parser!(u32))
                .required(true)
                .long_help("Number of Nova steps"),
        )
        .after_help("TODO");

    let m = cmd.get_matches();
    let headers_filename = m.get_one::<String>("headers_file").unwrap();
    let num_headers_per_step = *m.get_one::<u32>("num_headers_per_step").unwrap() as usize;
    let num_steps = *m.get_one::<u32>("num_steps").unwrap() as usize;

    let mut headers_vec = vec![];

    // Measure time required to read bitcoin headers from file
    let start = Instant::now();

    if let Ok(lines) = read_lines(headers_filename) {
        let mut num_headers_read = 0usize;

        for line in lines {
            if num_headers_read >= num_headers_per_step * num_steps {
                break;
            }
            if let Ok(hdr_hex_string) = line {
                let header_bytes = hex::decode(hdr_hex_string).expect(&format!(
                    "Failed to read header at height {num_headers_read}"
                ));
                assert_eq!(header_bytes.len(), 80);
                headers_vec.push(header_bytes);
            } else {
                panic!()
            }

            num_headers_read += 1;
        }
    }

    let mut batch_headers_vec = vec![];
    for i in 0..num_steps {
        let mut headers_batch = vec![];
        for j in 0..num_headers_per_step {
            headers_batch.push(headers_vec[i * num_headers_per_step + j].clone());
        }
        batch_headers_vec.push(headers_batch);
    }

    println!(
        "Took {:?} to read {} Bitcoin headers",
        start.elapsed(),
        num_headers_per_step * num_steps
    );
    assert!(batch_headers_vec.len() > 0);
    let circuit_primary =
        BitcoinMultiHeaderCircuit::<G1>::new(num_headers_per_step, batch_headers_vec[0].clone());
    let circuit_secondary = TrivialCircuit::default();

    // produce public parameters
    let start = Instant::now();
    println!("Producing public parameters...");
    let pp = PublicParams::<E1>::setup(
        &circuit_primary,
        &circuit_secondary,
        &*S1::ck_floor(),
        &*S2::ck_floor(),
    )
    .unwrap();
    let param_gen_time = start.elapsed();
    println!("PublicParams::setup, took {:?} ", param_gen_time);
    let pp_serialized = bincode::serialize(&pp).unwrap();
    let pp_len = format_size(pp_serialized.len(), BINARY);
    println!("PublicParams::size {pp_len}");

    println!(
        "Number of constraints per step (primary circuit): {}",
        pp.num_constraints().0
    );
    println!(
        "Number of constraints per step (secondary circuit): {}",
        pp.num_constraints().1
    );

    println!(
        "Number of variables per step (primary circuit): {}",
        pp.num_variables().0
    );
    println!(
        "Number of variables per step (secondary circuit): {}",
        pp.num_variables().1
    );

    let circuits = batch_headers_vec
        .into_iter()
        .map(|v| BitcoinMultiHeaderCircuit::<<E1 as Engine>::GE>::new(num_headers_per_step, v))
        .collect::<Vec<_>>();

    let proof_gen_timer = Instant::now();
    // produce a recursive SNARK
    println!("Generating a RecursiveSNARK with {num_headers_per_step} Bitcoin headers validated per step...");
    let z0_primary = BitcoinHeaderCircuit::<<E1 as Engine>::GE>::initial_step_function_inputs();
    let z0_secondary = vec![<E2 as Engine>::Scalar::zero()];

    let mut recursive_snark: RecursiveSNARK<E1> = RecursiveSNARK::<E1>::new(
        &pp,
        &circuits[0],
        &circuit_secondary,
        &z0_primary,
        &z0_secondary,
    )
    .unwrap();

    let start = Instant::now();
    for (i, circuit_primary) in circuits.iter().enumerate() {
        let step_start = Instant::now();
        let res = recursive_snark.prove_step(&pp, circuit_primary, &circuit_secondary);
        assert!(res.is_ok());

        println!(
            "RecursiveSNARK::prove {} : took {:?} ",
            i,
            step_start.elapsed()
        );
    }

    // verify the recursive SNARK
    println!("Verifying a RecursiveSNARK...");
    let res = recursive_snark.verify(&pp, num_steps, &z0_primary, &z0_secondary);
    println!("RecursiveSNARK::verify: {:?}", res.is_ok(),);
    assert!(res.is_ok());

    let recursive_snark_proving_time = start.elapsed();
    println!(
        "Total time taken by RecursiveSNARK::prove_steps: {:?}",
        recursive_snark_proving_time
    );

    let start = Instant::now();
    // produce a compressed SNARK
    println!("Generating a CompressedSNARK using Spartan with HyperKZG...");
    let (pk, vk) = CompressedSNARK::<_, S1, S2>::setup(&pp).unwrap();

<<<<<<< HEAD
    let start = Instant::now();

    let res = CompressedSNARK::<_, S1, S2>::prove(&pp, &pk, &recursive_snark);
    println!(
        "CompressedSNARK::prove: {:?}, took {:?}",
        res.is_ok(),
        start.elapsed()
    );
=======
    let res = CompressedSNARK::<_, _, _, _, S1, S2>::prove(&pp, &pk, &recursive_snark);
>>>>>>> 82514c26
    assert!(res.is_ok());
    let compressed_snark_proving_time = start.elapsed();
    let proving_time = proof_gen_timer.elapsed();
    println!(
        "CompressedSNARK::prove took {:?}",
        compressed_snark_proving_time,
    );
    let proving_time_human = format_duration(proving_time).to_string();
    println!("Total proving time is {proving_time_human}");

    let compressed_snark = res.unwrap();
    let compressed_snark_serialized = bincode::serialize(&compressed_snark).unwrap();
    let proof_size = format_size(compressed_snark_serialized.len(), BINARY);
    println!("CompressedSNARK::proof_size {proof_size}");

    // verify the compressed SNARK
    println!("Verifying a CompressedSNARK...");
    let start = Instant::now();
    let res = compressed_snark.verify(&vk, num_steps, &z0_primary, &z0_secondary);
    assert!(res.is_ok());

    let verification_time = start.elapsed();
    println!("CompressedSNARK::verify took {:?}", verification_time);

    println!("=========================================================");
    println!("The below line is in CSV format for performance comparison");
    println!(
<<<<<<< HEAD
        "arecibo_batch,{},{},{:?},{:?},{},{},{:?}",
=======
        "nova_batch,{},{},{:?},{:?},{:?},{:?},{},{},{:?}",
>>>>>>> 82514c26
        num_headers_per_step,
        num_steps,
        proving_time,
        compressed_snark_proving_time,
        recursive_snark_proving_time,
        verification_time,
        compressed_snark_serialized.len(),
        pp_len,
        param_gen_time,
    );
    println!(
<<<<<<< HEAD
        "Fields: num_hdrs_per_step,num_steps,prove_time,verify_time,proof_size,pp_size,pp_gen_time"
=======
        "Fields: num_hdrs_per_step,num_steps,prove_time,compressed_snark_prove_time,recursive_snark_prove_time,verify_time,proof_size,pp_size,pp_gen_time"
>>>>>>> 82514c26
    );
    println!("=========================================================");

    let zn_primary = res.unwrap().0;
    let final_block_height = zn_primary[0] - <E1 as Engine>::Scalar::ONE;
    let final_block_hash = zn_primary[1];
    let accumulated_chainwork = zn_primary[2];
    let pow_threshold = zn_primary[3];

    let mut block_height_str = format!("{:?}", final_block_height);
    block_height_str.remove(0);
    block_height_str.remove(0);
    println!(
        "Verified upto height   {}",
        BigUint::from_bytes_be(&hex::decode(block_height_str).unwrap())
    );
    println!("Latest block hash      {:?}", final_block_hash);
    println!("PoW threshold in block {:?}", pow_threshold);
    println!("Accumulated chainwork  {:?}", accumulated_chainwork);
}<|MERGE_RESOLUTION|>--- conflicted
+++ resolved
@@ -194,18 +194,7 @@
     println!("Generating a CompressedSNARK using Spartan with HyperKZG...");
     let (pk, vk) = CompressedSNARK::<_, S1, S2>::setup(&pp).unwrap();
 
-<<<<<<< HEAD
-    let start = Instant::now();
-
     let res = CompressedSNARK::<_, S1, S2>::prove(&pp, &pk, &recursive_snark);
-    println!(
-        "CompressedSNARK::prove: {:?}, took {:?}",
-        res.is_ok(),
-        start.elapsed()
-    );
-=======
-    let res = CompressedSNARK::<_, _, _, _, S1, S2>::prove(&pp, &pk, &recursive_snark);
->>>>>>> 82514c26
     assert!(res.is_ok());
     let compressed_snark_proving_time = start.elapsed();
     let proving_time = proof_gen_timer.elapsed();
@@ -233,11 +222,7 @@
     println!("=========================================================");
     println!("The below line is in CSV format for performance comparison");
     println!(
-<<<<<<< HEAD
-        "arecibo_batch,{},{},{:?},{:?},{},{},{:?}",
-=======
-        "nova_batch,{},{},{:?},{:?},{:?},{:?},{},{},{:?}",
->>>>>>> 82514c26
+        "arecibo_batch,{},{},{:?},{:?},{:?},{:?},{},{},{:?}",
         num_headers_per_step,
         num_steps,
         proving_time,
@@ -249,11 +234,7 @@
         param_gen_time,
     );
     println!(
-<<<<<<< HEAD
-        "Fields: num_hdrs_per_step,num_steps,prove_time,verify_time,proof_size,pp_size,pp_gen_time"
-=======
         "Fields: num_hdrs_per_step,num_steps,prove_time,compressed_snark_prove_time,recursive_snark_prove_time,verify_time,proof_size,pp_size,pp_gen_time"
->>>>>>> 82514c26
     );
     println!("=========================================================");
 
