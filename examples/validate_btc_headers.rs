--- conflicted
+++ resolved
@@ -9,19 +9,11 @@
 use arecibo::{CompressedSNARK, PublicParams, RecursiveSNARK};
 use btc_nova_lc::btc_header::BitcoinHeaderCircuit;
 use clap::{Arg, Command};
-<<<<<<< HEAD
+use ff::Field;
 use halo2curves::bn256::{Bn256, G1};
-=======
-use ff::Field;
 use humansize::{format_size, BINARY};
 use humantime::format_duration;
-use nova_snark::provider::{Bn256EngineKZG, GrumpkinEngine};
-use nova_snark::traits::circuit::TrivialCircuit;
-use nova_snark::traits::snark::RelaxedR1CSSNARKTrait;
-use nova_snark::traits::Engine;
-use nova_snark::{CompressedSNARK, PublicParams, RecursiveSNARK};
 use num_bigint::BigUint;
->>>>>>> 72c241b2
 
 // Code from https://doc.rust-lang.org/rust-by-example/std_misc/file/read_lines.html
 fn read_lines<P>(filename: P) -> io::Result<io::Lines<io::BufReader<File>>>
@@ -212,7 +204,7 @@
     println!("=========================================================");
     println!("The below line is in CSV format for performance comparison");
     println!(
-        "nova,{},{:?},{:?},{},{},{:?}",
+        "arecibo,{},{:?},{:?},{},{},{:?}",
         num_headers,
         proving_time,
         verification_time,
